# async-validator
---

Validate form asynchronous. A variation of https://github.com/freeformsystems/async-validate

[![NPM version][npm-image]][npm-url]
[![build status][travis-image]][travis-url]
[![Test coverage][coveralls-image]][coveralls-url]
[![gemnasium deps][gemnasium-image]][gemnasium-url]
[![node version][node-image]][node-url]
[![npm download][download-image]][download-url]

[npm-image]: http://img.shields.io/npm/v/async-validator.svg?style=flat-square
[npm-url]: http://npmjs.org/package/async-validator
[travis-image]: https://img.shields.io/travis/yiminghe/async-validator.svg?style=flat-square
[travis-url]: https://travis-ci.org/yiminghe/async-validator
[coveralls-image]: https://img.shields.io/coveralls/yiminghe/async-validator.svg?style=flat-square
[coveralls-url]: https://coveralls.io/r/yiminghe/async-validator?branch=master
[gemnasium-image]: http://img.shields.io/gemnasium/yiminghe/async-validator.svg?style=flat-square
[gemnasium-url]: https://gemnasium.com/yiminghe/async-validator
[node-image]: https://img.shields.io/badge/node.js-%3E=4.0.0-green.svg?style=flat-square
[node-url]: http://nodejs.org/download/
[download-image]: https://img.shields.io/npm/dm/async-validator.svg?style=flat-square
[download-url]: https://npmjs.org/package/async-validator


## API

The following is modified from earlier version of [async-validate](https://github.com/freeformsystems/async-validate).

### Usage

Basic usage involves defining a descriptor, assigning it to a schema and passing the object to be validated and a callback function to the `validate` method of the schema:

```javascript
var schema = require('async-validator');
var descriptor = {
  name: {
    type: "string",
    required: true,
    validator: (rule, value) => value === 'muji',
  },
};
var validator = new schema(descriptor);
validator.validate({name: "muji"}, (errors, fields) => {
  if(errors) {
    // validation failed, errors is an array of all errors
    // fields is an object keyed by field name with an array of
    // errors per field
    return handleErrors(errors, fields);
  }
  // validation passed
});

// PROMISE USAGE
validator.validate({
  name: "muji",
  asyncValidator: (rule, value) => axios.post('/nameValidator', { name: value }),
}, (errors, fields) => {
  if(errors) {
    // validation failed, errors is an array of all errors
    // fields is an object keyed by field name with an array of
    // errors per field
    return handleErrors(errors, fields);
  }
  // validation passed
})
  .then(() => {
    // validation passed
  })
  .catch(({ errors, fields }) => {
    return handleErrors(errors, fields);
  })
```

### Validate

```javascript
function(source, [options], callback): Promise
```

* `source`: The object to validate (required).
* `options`: An object describing processing options for the validation (optional).
* `callback`: A callback function to invoke when validation completes (required).

The method will return a Promise object like:
* `then()`，validation passed
* `catch({ errors, fields })`，validation failed, errors is an array of all errors, fields is an object keyed by field name with an array of

### Options

* `first`: Boolean, Invoke `callback` when the first validation rule generates an error,
no more validation rules are processed.
If your validation involves multiple asynchronous calls (for example, database queries) and you only need the first error use this option.

* `firstFields`: Boolean|String[], Invoke `callback` when the first validation rule of the specified field generates an error,
no more validation rules of the same field are processed.  `true` means all fields.

### Rules

Rules may be functions that perform validation.

```javascript
function(rule, value, callback, source, options)
```

* `rule`: The validation rule in the source descriptor that corresponds to the field name being validated. It is always assigned a `field` property with the name of the field being validated.
* `value`: The value of the source object property being validated.
* `callback`: A callback function to invoke once validation is complete. It expects to be passed an array of `Error` instances to indicate validation failure. If the check is synchronous, you can directly return a ` false ` or ` Error ` or ` Error Array `.
* `source`: The source object that was passed to the `validate` method.
* `options`: Additional options.
* `options.messages`: The object containing validation error messages, will be deep merged with defaultMessages.

The options passed to `validate` or `asyncValidate` are passed on to the validation functions so that you may reference transient data (such as model references) in validation functions. However, some option names are reserved; if you use these properties of the options object they are overwritten. The reserved properties are `messages`, `exception` and `error`.

```javascript
var schema = require('async-validator');
var descriptor = {
  name(rule, value, callback, source, options) {
    var errors = [];
    if(!/^[a-z0-9]+$/.test(value)) {
      errors.push(
        new Error(
          util.format("%s must be lowercase alphanumeric characters",
            rule.field)));
    }
    return errors;
  }
}
var validator = new schema(descriptor);
validator.validate({name: "Firstname"}, (errors, fields) => {
  if(errors) {
    return handleErrors(errors, fields);
  }
  // validation passed
});
```

It is often useful to test against multiple validation rules for a single field, to do so make the rule an array of objects, for example:

```javascript
var descriptor = {
  email: [
    {type: "string", required: true, pattern: schema.pattern.email},
    {validator(rule, value, callback, source, options) {
      var errors = [];
      // test if email address already exists in a database
      // and add a validation error to the errors array if it does
      return errors;
    }}
  ]
}
```

#### Type

Indicates the `type` of validator to use. Recognised type values are:

* `string`: Must be of type `string`. `This is the default type.`
* `number`: Must be of type `number`.
* `boolean`: Must be of type `boolean`.
* `method`: Must be of type `function`.
* `regexp`: Must be an instance of `RegExp` or a string that does not generate an exception when creating a new `RegExp`.
* `integer`: Must be of type `number` and an integer.
* `float`: Must be of type `number` and a floating point number.
* `array`: Must be an array as determined by `Array.isArray`.
* `object`: Must be of type `object` and not `Array.isArray`.
* `enum`: Value must exist in the `enum`.
* `date`: Value must be valid as determined by `Date`
* `url`: Must be of type `url`.
* `hex`: Must be of type `hex`.
* `email`: Must be of type `email`.

#### Required

The `required` rule property indicates that the field must exist on the source object being validated.

#### Pattern

The `pattern` rule property indicates a regular expression that the value must match to pass validation.

#### Range

A range is defined using the `min` and `max` properties. For `string` and `array` types comparison is performed against the `length`, for `number` types the number must not be less than `min` nor greater than `max`.

#### Length

To validate an exact length of a field specify the `len` property. For `string` and `array` types comparison is performed on the `length` property, for the `number` type this property indicates an exact match for the `number`, ie, it may only be strictly equal to `len`.

If the `len` property is combined with the `min` and `max` range properties, `len` takes precedence.

#### Enumerable

To validate a value from a list of possible values use the `enum` type with a `enum` property listing the valid values for the field, for example:

```javascript
var descriptor = {
  role: {type: "enum", enum: ['admin', 'user', 'guest']}
}
```

#### Whitespace

It is typical to treat required fields that only contain whitespace as errors. To add an additional test for a string that consists solely of whitespace add a `whitespace` property to a rule with a value of `true`. The rule must be a `string` type.

You may wish to sanitize user input instead of testing for whitespace, see [transform](#transform) for an example that would allow you to strip whitespace.


#### Deep Rules

If you need to validate deep object properties you may do so for validation rules that are of the `object` or `array` type by assigning nested rules to a `fields` property of the rule.

```javascript
var descriptor = {
  address: {
    type: "object", required: true,
    fields: {
      street: {type: "string", required: true},
      city: {type: "string", required: true},
      zip: {type: "string", required: true, len: 8, message: "invalid zip"}
    }
  },
  name: {type: "string", required: true}
}
var validator = new schema(descriptor);
validator.validate({ address: {} }, (errors, fields) => {
  // errors for address.street, address.city, address.zip
});
```

Note that if you do not specify the `required` property on the parent rule it is perfectly valid for the field not to be declared on the source object and the deep validation rules will not be executed as there is nothing to validate against.

Deep rule validation creates a schema for the nested rules so you can also specify the `options` passed to the `schema.validate()` method.

```javascript
var descriptor = {
  address: {
    type: "object", required: true, options: {single: true, first: true},
    fields: {
      street: {type: "string", required: true},
      city: {type: "string", required: true},
      zip: {type: "string", required: true, len: 8, message: "invalid zip"}
    }
  },
  name: {type: "string", required: true}
}
var validator = new schema(descriptor);
<<<<<<< HEAD
validator.validate({ address: {} })
  .catch(({ errors, fields }) => {
    // now only errors for street and name    
  });
=======
validator.validate({ address: {} }, (errors, fields) => {
  // now only errors for street
});
>>>>>>> 83c15cad
```

The parent rule is also validated so if you have a set of rules such as:

```javascript
var descriptor = {
  roles: {
    type: "array", required: true, len: 3,
    fields: {
      0: {type: "string", required: true},
      1: {type: "string", required: true},
      2: {type: "string", required: true}
    }
  }
}
```

And supply a source object of `{roles: ["admin", "user"]}` then two errors will be created. One for the array length mismatch and one for the missing required array entry at index 2.

#### defaultField

The `defaultField` property can be used with the `array` or `object` type for validating all values of the container.
It may be an `object` or `array` containing validation rules. For example:

```javascript
var descriptor = {
  urls: {
    type: "array", required: true,
    defaultField: {type: "url"}
  }
}
```

Note that `defaultField` is expanded to `fields`, see [deep rules](#deep-rules).

#### Transform

Sometimes it is necessary to transform a value before validation, possibly to coerce the value or to sanitize it in some way. To do this add a `transform` function to the validation rule. The property is transformed prior to validation and re-assigned to the source object to mutate the value of the property in place.

```javascript
var schema = require('async-validator');
var sanitize = require('validator').sanitize;
var descriptor = {
  name: {
    type: "string",
    required: true, pattern: /^[a-z]+$/,
    transform(value) {
      return sanitize(value).trim();
    }
  }
}
var validator = new schema(descriptor);
var source = {name: " user  "};
validator.validate(source)
  .then(() => assert.equal(source.name, "user"));
```

Without the `transform` function validation would fail due to the pattern not matching as the input contains leading and trailing whitespace, but by adding the transform function validation passes and the field value is sanitized at the same time.


### Messages

Depending upon your application requirements, you may need i18n support or you may prefer different validation error messages.

The easiest way to achieve this is to assign a `message` to a rule:

```javascript
{name:{type: "string", required: true, message: "Name is required"}}
```

Message can be any type, such as jsx format.

```javascript
{name:{type: "string", required: true, message: <b>Name is required</b>}}
```

Potentially you may require the same schema validation rules for different languages, in which case duplicating the schema rules for each language does not make sense.

In this scenario you could just provide your own messages for the language and assign it to the schema:

```javascript
var schema = require('async-validator');
var cn = {
  required: '%s 必填',
};
var descriptor = {name:{type: "string", required: true}};
var validator = new schema(descriptor);
// deep merge with defaultMessages
validator.messages(cn);
...
```

If you are defining your own validation functions it is better practice to assign the message strings to a messages object and then access the messages via the `options.messages` property within the validation function.

### asyncValidator

You can customize the asynchronous validation function for the specified field:

```js
const fields = {
  asyncField:{
    asyncValidator(rule,value,callback){
      ajax({
        url:'xx',
        value:value
      }).then(function(data){
        callback();
      },function(error){
        callback(new Error(error))
      });
    }
  },

  promiseField:{
    asyncValidator(rule, value){
      return ajax({
        url:'xx',
        value:value
      });
    }
  }
};
```

### validator

you can custom validate function for specified field:

```js
const fields = {
  field:{
    validator(rule,value,callback){
      return value === 'test';
    },
    message: 'Value is not equal to "test".',
  },

  field2:{
    validator(rule,value,callback){
      return new Error(`'${value} is not equal to "test".'`);
    },
  },
 
  arrField:{
    validator(rule, value){
      return [
        new Error('Message 1'),
        new Error('Message 2'),
      ];
    }
  },
};
```

## FAQ

### How to avoid warning

```js
var Schema = require('async-validator');
Schema.warning = function(){};
```

## Test Case

```
npm test
npm run chrome-test
```

## Coverage

```
npm run coverage
```

open coverage/ dir

## License

Everything is [MIT](http://en.wikipedia.org/wiki/MIT_License).<|MERGE_RESOLUTION|>--- conflicted
+++ resolved
@@ -245,16 +245,11 @@
   name: {type: "string", required: true}
 }
 var validator = new schema(descriptor);
-<<<<<<< HEAD
+
 validator.validate({ address: {} })
   .catch(({ errors, fields }) => {
     // now only errors for street and name    
   });
-=======
-validator.validate({ address: {} }, (errors, fields) => {
-  // now only errors for street
-});
->>>>>>> 83c15cad
 ```
 
 The parent rule is also validated so if you have a set of rules such as:
